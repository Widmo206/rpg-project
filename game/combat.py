--- conflicted
+++ resolved
@@ -213,10 +213,6 @@
 
         self._sort_turn_order()
         is_fight_on = True
-<<<<<<< HEAD
-        turn = 0
-        #time.sleep(0.5)
-=======
         time.sleep(auto_turn_delay)
         self.new_turn()
 
@@ -244,23 +240,15 @@
         print("====================")
         print(f(translate("combat.turn"), turn))
         time.sleep(2*auto_turn_delay)
->>>>>>> f7b2b6ce
 
 
     def check_win_loss_conditions(self) -> int:
         if len(self.team1.valid_targets) == 0:
             combat_log.info(" Battle ends as player loss")
             print()
-<<<<<<< HEAD
-            print("====================")
-            print(f(translate("combat.turn"), turn))
-            #time.sleep(2*auto_turn_delay)
-=======
             print(translate("combat.loss"))
             is_fight_on = False
             return -1
->>>>>>> f7b2b6ce
-
         elif len(self.team2.valid_targets) == 0:
             combat_log.info(" Battle ends as player victory")
             print()
@@ -353,11 +341,6 @@
             else:
                 self.new_turn()
                 continue
-
-<<<<<<< HEAD
-                #time.sleep(auto_turn_delay)
-=======
->>>>>>> f7b2b6ce
 
 
     def __repr__(self) -> str:
