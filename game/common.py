"""Classes and functions shared between several systems

Created on 2025.03.20
Contributors:
    Jakub
    Adrien
    Romain
"""


from __future__ import annotations
from collections import Counter
import logging
<<<<<<< HEAD
import os
import pickle
from typing import NamedTuple
from uuid import UUID, uuid4
=======
from lang import get_lang_choice, f


text = get_lang_choice()
>>>>>>> 5591bfad


class DamageInstance(NamedTuple):
    """Holds information about a single instance of damage.

    Created as a result of an attack or other interaction. Should be passed to
    the target of the attack/interaction.
    """
    damage: float
    damage_type: str
    effects: dict


class Stats(NamedTuple):
    """Stores the stats of a charcter.

    Use more than one instance per character to differentiate base and current
    stats.
    """
    max_health: int = None   # if it drops to 0, you die
    max_stamina: int = None  # used as a resource for performing PHYSICAL actions
    max_mana: int = None     # used as a resource for performing MAGICAL actions

    strength: int = None     # increases damage of PHYSICAL attacks
    agility: int = None      # determines turn order, flee chance, damage of some attacks
    acumen: int = None       # determines damage of MAGICAL attacks

    armor: int = None                # decreases PHYSICAL damage taken
    magical_resistance: int = None   # decreases MAGICAL damage taken


    def modify(self, changes: Stats) -> Stats:
        """Generate new stat sheet based on an existing one.

        Changes are represented as another stat sheet. A value of None (default
        value for all stats) results in no change, allowing for modification
        of 1, some, or all stats at the same time.
        """
        new_stats = []
        for old, new in zip(self, changes):
            if new is None:
                new_stats.append(old)
            else:
                new_stats.append(new)
        return Stats(*new_stats)


class Action(NamedTuple):
    """Describes an action during combat."""

    name: str           # Internal name; english only
    action_type: str    #

    base_damage: int    # How much damage is dealt by the action
    damage_type: str    # What type is the damage
                        # different damage types will result in different
                        # final damage, based on target's resistances
    effects: dict       # Effects to be applied to the target


    @property
    def display_name(self) -> str:
        """Fetch the action's name in the appropriate language."""
        try:
            return text.action_names[self.name]
        except KeyError:
            return self.name


    @property
    def description(self) -> str:
        """Fetch the action's description in the appropriate language."""
        # will show up when inspecting the action (later)
        try:
            return text.action_descriptions[self.name]
        except:
            return ""


    def get_damage(self) -> float:
        return self.base_damage


    def create_damage_instance(self) -> DamageInstance:
        return DamageInstance(self.damage(), self.damage_type, self.effects)


    def __repr__(self):
        return f"{self.display_name} (¤ {self.get_damage()})"


class Item(NamedTuple):
    name: str        # Internal name; english only

    tags: tuple[str]
    #   weapon -> melee, bow, staff (magic), shield, etc.
    #   armor -> or separate tags for slots, i.e. helmet, armor, boots, etc.
    #   consumable (e.g. potions, arrows, etc.)
    #   material (sellable stuff? maybe crafting)
    #   currency (have gold as an item -> balance carrying items vs carrying money)

    weight: int # -> limit for storage, heavy armor slows you down, +relevant in combat

    stat_bonus: Stats # added to the user's stats
    actions: tuple[Action] # added to the user's actions
    uuid: UUID # used to keep track of applied bonuses


    @property
    def display_name(self) -> str:
        """Fetch the item's name in the appropriate language."""
        try:
            return text.item_names[self.name]
        except KeyError:
            return self.name


    @property
    def description(self) -> str:
        """Fetch the item's description in the appropriate language."""
        # will show up when inspecting the item (later)
        try:
            return text.item_descriptions[self.name]
        except KeyError:
            return ""


    def __repr__(self):
        return f"{self.display_name}"


class Inventory(NamedTuple):
    """The inventory of a character.

    Not necessarily the player.
    """
    equipment: dict[str: Item]
    backpack: Counter[Item: int]
    slots = ("mainhand", "offhand", "head", "body", "feet")


    @classmethod
    def new(self) -> Inventory:
        """Create a new empty inventory."""
        equipment = dict()
        for slot in self.slots:
            equipment[slot] = None

        return Inventory(equipment, Counter())


    def equip(self, slot: str, item: Item):
        """Equip an item from the backpack in the given slot.

        Supports hot-swapping.
        """
        if not "equippable" in item.tags:
            raise ValueError(f"Item {item} not equippable")
        if not slot in self.slots:
            raise ValueError(f"Slot {slot} does not exist")

        if self.equipment[slot] is not None:
            # slot already occupied
            self.unequip(slot)

        self.remove(item)
        self.equipment[slot] = item


    def unequip(self, slot: str):
        """Remove an item from the given slot and add it back to the backpack."""
        if not slot in self.slots:
            raise ValueError(f"Slot {slot} does not exist")
        if self.equipment[slot] is None:
            raise ValueError(f"Slot {slot} is empty")

        item = self.equipment[slot]
        self.equipment[slot] = None
        self.add(item)


    def add(self, item: Item, count: int=1):
        """Add an item to the backpack."""
        assert count >= 0

        self.backpack[item] += count


    def remove(self, item: Item, count: int=1):
        """Remove an item from the backpack."""
        assert count >= 0

        if self.backpack[item] < count:
            raise ValueError(f"Inventory does not contain enough {item} to remove {count}")
        else:
            self.backpack[item] -= count


    def use(self, item: Item):
        """Use an item from the backpack.

        The item is consumed.
        """
        if self.backpack[item] > 0:
            self.remove(item)
            #TODO: implement item using
        else:
            raise ValueError(f"Inventory does not contain any {item}")


    @staticmethod
    def _test():
        item1 = Item("item1", ("item", "equippable"), 1,  Stats(), tuple(), "UUID")
        item2 = Item("item2", ("item",), 1, Stats(), tuple(), "UUID")
        item3 = Item("item3", ("item", "equippable"), 1, Stats(), tuple(), "UUID")

        ti = Inventory.new()
        ti.add(item1)
        ti.add(item2, 10)
        ti.add(item1, 0)
        ti.remove(item2, 3)
        assert ti.backpack[item1] == 1
        assert ti.backpack[item2] == 7

        ti.equip("head", item1)
        assert ti.backpack[item1] == 0
        assert ti.equipment["head"] == item1

        ti.add(item3, 2)
        ti.equip("head", item3)
        assert ti.backpack[item1] == 1
        assert ti.backpack[item3] == 1
        assert ti.equipment["head"] == item3

        print("Inventory tests passed")


class Character(NamedTuple):
    """Holds data for a combat-capable character (Player, goblin, etc.).

    The default constructor should only be used as an argument of
    Character.modify(). For all other purposes use Character.new().
    """
    name: str = None
    sprite_sheet: dict[str, str] = None
    is_player: bool = None
    is_alive: bool = None

    base: Stats = None
    bonuses: dict[UUID: Stats] = None

    current: Stats = None

    health: int = None
    stamina: int = None
    mana: int = None

    inventory: Inventory=None
    actions: list[Action] = None
    effects: dict = None


    @staticmethod
    def new(name: str, sprite_sheet: dict[str, str], is_player: bool, base_stats: Stats, actions: list[Action],
            initial_effects: dict) -> Character:
        """Character constructor.

        Needed because NamedTuple.__init__ can't be modified.
        """
        return Character(name,
                         sprite_sheet,
                         is_player,
                         True,

                         base_stats,
                         dict(),
                         base_stats,

                         base_stats.max_health,
                         base_stats.max_stamina,
                         base_stats.max_mana,

                         Inventory.new(),
                         actions,
                         initial_effects)


    def modify(self, changes: Character) -> Character:
        """Generate new character sheet based on an existing one.

        Used to get around the un-mofifiablility of NamedTuple.
        Changes represents a second character sheet, empty except for the values
        to be changed.
        """
        new_char = []
        for old, new in zip(self, changes):
            if new is None:
                new_char.append(old)
            else:
                new_char.append(new)
        return Character(*new_char)


    def update_stats(self) -> Stats:
        new_stats = []

        for i, stat in enumerate(self.BASE):
            for bonus in self.bonuses.values():
                stat += bonus[i]
            new_stats.append(stat)
        return Stats(*new_stats)


    def hit(self, attack: DamageInstance) -> (Character, int):
        """Calculate the effect of an attack.

        Returns a modified character sheet of the target and the damage taken.
        """
        # TODO: account for damage type, resistance, etc.
        damage_taken = int(attack.damage)

        health = self.health - damage_taken
        is_alive = self.is_alive

        if health <= 0:
            health = 0
            is_alive = False

        # With this, healing can just be negative damage
        if health > self.current.max_health:
            health = self.current.max_health

        return self.modify(Character(health=health, is_alive=is_alive)), damage_taken


    def __repr__(self) -> str:
        """Proper text rendering of characters."""
        for a in self.actions:
            if a.get_damage() > 0:
                return f"{self.name} (♥ {self.health} / ¤ {a.get_damage()})"
            else:
                continue
        return f"{self.name} (♥ {self.health})"


    @staticmethod
    def _test():
        testchar = Character.new(
            "John Halo",
            True,
            Stats(  8,  16,   4,   8,   6,   4,   2,   4),
            [],
            {})


class DialogLine(NamedTuple):
    text: str
    character: Character = None


class EnumObject(NamedTuple):
    """
    Stores an object with an associated int. Usually used to define how the object is used, such as
    in events and world objects.
    """
    enum: int
    value: object


class _EventTypes(NamedTuple):
    PRESS_KEY: int
    LOAD_ZONE: int

    @classmethod
    def new(cls) -> _EventTypes:
        return cls(*range(2))


class _WorldObjectTypes(NamedTuple):
    GRID_SPRITE: int
    GRID_MULTI_SPRITE: int
    WORLD_CHARACTER: int
    WALK_TRIGGER: int
    
    @classmethod
    def new(cls) -> _WorldObjectTypes:
        return cls(*range(4))


def load_pickle(path: str) -> object:
    """Reads and returns the pickle object at the provided path."""
    try:
        with open(path, "rb") as file:
            return pickle.load(file)
    
    except FileNotFoundError:
        error_msg = f"File missing: {path}"
        logger.error(error_msg)
        return None


def load_text(path: str) -> str:
    """Reads and returns the content of the text file at the provided path."""
    try:
        with open(path, "r", encoding="utf-8") as file:
            return file.read()

    except FileNotFoundError:
        error_msg = f"File missing: {path}"
        logger.error(error_msg)
        return error_msg


def load_text_dir(path: str) -> dict[str, str]:
    """
    Returns a dict with keys being the filenames, values being the contents of
    the files in the directory.
    """
    texts = {}

    for entry in os.listdir(path):
        full_path = os.path.join(path, entry)
        name, ext = os.path.splitext(entry)

        if ext != ".txt":
            logger.warning(f"Expected txt file at path: {full_path}")
            continue

        texts[name] = load_text(full_path)

    return texts


def move_toward(a: int | float, b: int | float, step: int | float = 1) -> int | float:
    """Returns a moved by step towards b without overshooting."""
    return min(a + step, b) if b >= a else max(a - step, b)


def remap_dict(data: dict, key_map: dict) -> dict:
    """
    Returns a new dict with keys of data remapped through key_map and values
    unchanged.
    """
    return {key_map[k]: v for k, v in data.items() if k in key_map}


def try_append(collection: list, item: object) -> None:
    if item is not None:
        collection.append(item)


logger = logging.getLogger(__name__)
logging.basicConfig(filename="logs\\common.log", encoding="utf-8", level=logging.DEBUG)

EVENT_TYPES = _EventTypes.new()
<<<<<<< HEAD
WORLD_OBJECT_TYPES = _WorldObjectTypes.new()
=======


if __name__ == "__main__":
    # Tests
    Inventory._test()
>>>>>>> 5591bfad
<|MERGE_RESOLUTION|>--- conflicted
+++ resolved
@@ -11,17 +11,13 @@
 from __future__ import annotations
 from collections import Counter
 import logging
-<<<<<<< HEAD
 import os
 import pickle
 from typing import NamedTuple
 from uuid import UUID, uuid4
-=======
 from lang import get_lang_choice, f
 
-
 text = get_lang_choice()
->>>>>>> 5591bfad
 
 
 class DamageInstance(NamedTuple):
@@ -477,12 +473,8 @@
 logging.basicConfig(filename="logs\\common.log", encoding="utf-8", level=logging.DEBUG)
 
 EVENT_TYPES = _EventTypes.new()
-<<<<<<< HEAD
 WORLD_OBJECT_TYPES = _WorldObjectTypes.new()
-=======
-
 
 if __name__ == "__main__":
     # Tests
-    Inventory._test()
->>>>>>> 5591bfad
+    Inventory._test()