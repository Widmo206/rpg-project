--- conflicted
+++ resolved
@@ -653,13 +653,8 @@
 
 class DialogLine(NamedTuple):
     text: str
-<<<<<<< HEAD
     character_name: str = None
-    
-=======
-    character: Character = None
-
->>>>>>> 07382210
+
     @staticmethod
     def process_dialog_line(dialog_line: str | DialogLine | EnumObject) -> DialogLine | EnumObject:
         """
@@ -672,18 +667,12 @@
         elif (isinstance(dialog_line, tuple)
         and len(dialog_line) == 2
         and isinstance(dialog_line[0], str)
-<<<<<<< HEAD
         and isinstance(dialog_line[1], str)):
             return DialogLine(
                 translated(dialog_line[0]),
                 lang_text.character_names[dialog_line[1]],
             )
         
-=======
-        and isinstance(dialog_line[1], Character)):
-            return DialogLine(translated(dialog_line[0]), dialog_line[1])
-
->>>>>>> 07382210
         elif isinstance(dialog_line, (DialogLine, EnumObject)):
             return dialog_line
 
@@ -805,15 +794,9 @@
         else:
             msg = f"Expected text of type str, got {text}"
     except (AttributeError, ValueError):
-<<<<<<< HEAD
         msg = f"Selected language doesn't contain {lang_key}"
     
     logger.warning(msg)
-=======
-        error_msg = f"Selected language doesn't contain {lang_key}"
-
-    logger.error(error_msg)
->>>>>>> 07382210
     return lang_key
 
 
