--- conflicted
+++ resolved
@@ -18,10 +18,7 @@
 from lang import get_lang_choice
 
 
-<<<<<<< HEAD
 lang_text = get_lang_choice()
-=======
-text = get_lang_choice()
 null_uuid = UUID('00000000-0000-0000-0000-000000000000')
 
 
@@ -59,7 +56,6 @@
         else:
             new_data.append(new)
     return data_type(*new_data)
->>>>>>> 292c885d
 
 
 class DamageInstance(NamedTuple):
